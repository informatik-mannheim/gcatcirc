--- conflicted
+++ resolved
@@ -1,11 +1,6 @@
 Package: gcatcirc
-<<<<<<< HEAD
-Title: Genetic Code Analysis Toolkit for R - Circular code package
+Title: Genetic Code Analysis Toolkit for R - GCAT Circular package (gcatcirc)
 Version: 0.2.1
-=======
-Title: Genetic Code Analysis Toolkit for R - GCAT Circular package (gcatcirc)
-Version: 0.2.0
->>>>>>> 3745e87f
 Authors@R: 
     person(given = "Martin",
            family = "Starman",
